# -*- coding: utf-8 -*-
# Copyright 2017-2020 The pyXem developers
#
# This file is part of pyXem.
#
# pyXem is free software: you can redistribute it and/or modify
# it under the terms of the GNU General Public License as published by
# the Free Software Foundation, either version 3 of the License, or
# (at your option) any later version.
#
# pyXem is distributed in the hope that it will be useful,
# but WITHOUT ANY WARRANTY; without even the implied warranty of
# MERCHANTABILITY or FITNESS FOR A PARTICULAR PURPOSE.  See the
# GNU General Public License for more details.
#
# You should have received a copy of the GNU General Public License
# along with pyXem.  If not, see <http://www.gnu.org/licenses/>.


from heapq import nlargest
from itertools import combinations
import math
from operator import itemgetter, attrgetter

import numpy as np

from pyxem.utils.expt_utils import _cart2polar
from pyxem.utils.vector_utils import get_rotation_matrix_between_vectors
from pyxem.utils.vector_utils import get_angle_cartesian

from transforms3d.euler import mat2euler, euler2mat
from transforms3d.quaternions import mat2quat

from collections import namedtuple


# container for OrientationResults
OrientationResult = namedtuple("OrientationResult",
                               "phase_index rotation_matrix match_rate error_hkls total_error scale center_x center_y".split())


def correlate_library(image, library, n_largest, mask, method):
    """Correlates all simulated diffraction templates in a DiffractionLibrary
    with a particular experimental diffraction pattern (image).

    Calculated using the normalised (see return type documentation) dot
    product, or cosine distance,

    .. math:: FastCorrelation
        \\frac{\\sum_{j=1}^m P(x_j, y_j) T(x_j, y_j)}{\\sqrt{\\sum_{j=1}^m T^2(x_j, y_j)}}

    .. math:: NormalizedCorrelation
        \\frac{\\sum_{j=1}^m P(x_j, y_j) T(x_j, y_j)- avg(P)avg(T)}{\\sqrt{\\sum_{j=1}^m (T(x_j, y_j)-avg(T))^2+\\sum_{Not {j}} avg(T)}}
    for a template T and an experimental pattern P.

    Parameters
    ----------
    image : numpy.array
        The experimental diffraction pattern of interest.
    library : DiffractionLibrary
        The library of diffraction simulations to be correlated with the
        experimental data.
    n_largest : int
        The number of well correlated simulations to be retained.
    mask : bool
        A mask for navigation axes. 1 indicates positions to be indexed.
    method : String
            Name of method used to compute correlation between templates and diffraction patterns. Can be
            'FastCorrelation' or 'NormalizedCorrelation'. (ADDED 17.02 together with argument)

    Returns
    -------
    top_matches : numpy.array
        Array of shape (<num phases>*n_largest, 3) containing the top n
        correlated simulations for the experimental pattern of interest, where
        each entry is on the form [phase index, [z, x, z], correlation].

    See also
    --------
    IndexationGenerator.correlate

    Notes
    -----
    Correlation results are defined as,
        phase_index : int
            Index of the phase, following the ordering of the library keys
        [z, x, z] : ndarray
            numpy array of three floats, specifying the orientation in the
            Bunge convention, in degrees.
        correlation : float
            A coefficient of correlation, only normalised to the template
            intensity. This is in contrast to the reference work.

    References
    ----------
    E. F. Rauch and L. Dupuy, “Rapid Diffraction Patterns identification through
       template matching,” vol. 50, no. 1, pp. 87–99, 2005.
    """
    top_matches = np.empty((len(library), n_largest, 3), dtype='object')

    if mask == 1:
        if method == 'FastCorrelation':
            for phase_index, library_entry in enumerate(library.values()):
                orientations = library_entry['orientations']
                pixel_coords = library_entry['pixel_coords']
                intensities = library_entry['intensities']
                # TODO: This is only applicable some of the time, probably use an if + special_local in the for
                pattern_norms = library_entry['pattern_norms']

                zip_for_locals = zip(orientations, pixel_coords, intensities, pattern_norms)

                or_saved, corr_saved = np.empty((n_largest, 3)), np.zeros((n_largest, 1))
                for (or_local, px_local, int_local, pn_local) in zip_for_locals:
                    # TODO: Factorise out the generation of corr_local to a method='mthd' section
                    # Extract experimental intensities from the diffraction image
                    image_intensities = image[px_local[:, 1], px_local[:, 0]]
                    corr_local = np.sum(np.multiply(image_intensities, int_local)) / \
                        pn_local  # Correlation is the partially normalized dot product

                    if corr_local > np.min(corr_saved):
                        or_saved[np.argmin(corr_saved)] = or_local
                        corr_saved[np.argmin(corr_saved)] = corr_local

                    combined_array = np.hstack((or_saved, corr_saved))
                    combined_array = combined_array[np.flip(combined_array[:, 3].argsort())]  # see stackoverflow/2828059 for details
                    top_matches[phase_index, :, 0] = phase_index
                    top_matches[phase_index, :, 2] = combined_array[:, 3]  # correlation
                    for i in np.arange(n_largest):
                        top_matches[phase_index, i, 1] = combined_array[i, :3]  # orientation

        elif method == 'NormalizedCorrelation':
            N = image.shape[0]*image.shape[1]
            average_image_intensity = np.average(image)
            image_norm = np.linalg.norm(image) #Can skip this for speed, as it is the same for all patterns.
            for phase_index, library_entry in enumerate(library.values()):
                orientations = library_entry['orientations']
                pixel_coords = library_entry['pixel_coords']
                intensities = library_entry['intensities']
                # TODO: This is only applicable some of the time, probably use an if + special_local in the for
                pattern_norms = library_entry['pattern_norms']

                zip_for_locals = zip(orientations, pixel_coords, intensities, pattern_norms)

                or_saved, corr_saved = np.empty((n_largest, 3)), np.zeros((n_largest, 1))
                for (or_local, px_local, int_local, pn_local) in zip_for_locals:
                    # TODO: Factorise out the generation of corr_local to a method='mthd' section
                    # Extract experimental intensities from the diffraction image
                    image_intensities = image[px_local[:, 1], px_local[:, 0]]
                    N_star = len(image_intensities)
                    average_pattern_intensity = N_star*np.average(int_local)/N
                    match_numerator = np.sum(np.multiply(image_intensities, int_local))-N*average_pattern_intensity*average_image_intensity
                    match_denominator = image_norm*np.linalg.norm(int_local-average_pattern_intensity)+(N-N_star)*pow(average_pattern_intensity,2)
                    if match_denominator == 0:
                        if average_image_intensity == 0:
                            corr_local = 1
                        else:
                            corr_local = 0
                    else:
                        corr_local = match_numerator/match_denominator  # Correlation is the normalized dot product

                    if corr_local > np.min(corr_saved):
                        or_saved[np.argmin(corr_saved)] = or_local
                        corr_saved[np.argmin(corr_saved)] = corr_local

                    combined_array = np.hstack((or_saved, corr_saved))
                    combined_array = combined_array[np.flip(combined_array[:, 3].argsort())]  # see stackoverflow/2828059 for details
                    top_matches[phase_index, :, 0] = phase_index
                    top_matches[phase_index, :, 2] = combined_array[:, 3]  # correlation
                    for i in np.arange(n_largest):
                        top_matches[phase_index, i, 1] = combined_array[i, :3]  # orientation

        else:
            NameError('method is not defined')

    return top_matches.reshape(-1, 3)



def index_magnitudes(z, simulation, tolerance):
    """Assigns hkl indices to peaks in the diffraction profile.

    Parameters
    ----------
    simulation : DiffractionProfileSimulation
        Simulation of the diffraction profile.
    tolerance : float
        The n orientations with the highest correlation values are returned.

    Returns
    -------
    indexation : np.array()
        indexation results.

    """
    mags = z
    sim_mags = np.array(simulation.magnitudes)
    sim_hkls = np.array(simulation.hkls)
    indexation = np.zeros(len(mags), dtype=object)

    for i in np.arange(len(mags)):
        diff = np.absolute((sim_mags - mags.data[i]) / mags.data[i] * 100)

        hkls = sim_hkls[np.where(diff < tolerance)]
        diffs = diff[np.where(diff < tolerance)]

        indices = np.array((hkls, diffs))
        indexation[i] = np.array((mags.data[i], indices))

    return indexation


def _choose_peak_ids(peaks, n_peaks_to_index):
    """Choose `n_peaks_to_index` indices from `peaks`.

    This implementation sorts by angle and then picks every
    len(peaks)/n_peaks_to_index element to get an even distribution of angles.

    Parameters
    ----------
    peaks : array_like
        Array of peak positions.
    n_peaks_to_index : int
        Number of indices to return.

    Returns
    -------
    peak_ids : numpy.array
        Array of indices of the chosen peaks.
    """
    r, angles = _cart2polar(peaks[:, 0], peaks[:, 1])
    return angles.argsort()[np.linspace(0, angles.shape[0] - 1, n_peaks_to_index, dtype=np.int)]


def get_nth_best_solution(single_match_result, rank=0, key="match_rate", descending=True):
    """Get the nth best solution by match_rate from a pool of solutions

    Parameters
    ----------
    single_match_result : VectorMatchingResults, TemplateMatchingResults
        Pool of solutions from the vector matching algorithm
    rank : int
        The rank of the solution, i.e. rank=2 returns the third best solution
    key : str
        The key to sort the solutions by, default = match_rate
    descending : bool
        Rank the keys from large to small

    Returns
    -------
    VectorMatching:
        best_fit : `OrientationResult`
            Parameters for the best fitting orientation
            Library Number, rotation_matrix, match_rate, error_hkls, total_error
    TemplateMatching: np.array
            Parameters for the best fitting orientation
            Library Number , [z, x, z], Correlation Score
    """
    try:
        try:
            best_fit = sorted(single_match_result[0].tolist(), key=attrgetter(key), reverse=descending)[rank]
        except AttributeError:
            best_fit = sorted(single_match_result.tolist(), key=attrgetter(key), reverse=descending)[rank]
    except BaseException:
        srt_idx = np.argsort(single_match_result[:, 2])[rank]
        best_fit = single_match_result[rank]
    return best_fit


def match_vectors(peaks,
                  library,
                  mag_tol,
                  angle_tol,
                  index_error_tol,
                  n_peaks_to_index,
                  n_best):
    # TODO: Sort peaks by intensity or SNR
    """Assigns hkl indices to pairs of diffraction vectors.

    Parameters
    ----------
    peaks : np.array()
        The experimentally measured diffraction vectors, associated with a
        particular probe position, to be indexed. In Cartesian coordinates.
    library : VectorLibrary
        Library of reciprocal space vectors to be matched to the vectors.
    mag_tol : float
        Max allowed magnitude difference when comparing vectors.
    angle_tol : float
        Max allowed angle difference in radians when comparing vector pairs.
    index_error_tol : float
        Max allowed error in peak indexation for classifying it as indexed,
        calculated as :math:`|hkl_calculated - round(hkl_calculated)|`.
    n_peaks_to_index : int
        The maximum number of peak to index.
    n_best : int
        The maximum number of good solutions to be retained for each phase.

    Returns
    -------
    indexation : np.array()
        A numpy array containing the indexation results, each result consisting of 5 entries:
            [phase index, rotation matrix, match rate, error hkls, total error]

    """
    if peaks.shape == (1,) and peaks.dtype == np.object:
        peaks = peaks[0]

    # Assign empty array to hold indexation results. The n_best best results
    # from each phase is returned.
    top_matches = np.empty(len(library) * n_best, dtype="object")
    res_rhkls = []

    # Iterate over phases in DiffractionVectorLibrary and perform indexation
    # on each phase, storing the best results in top_matches.
    for phase_index, (phase, structure) in enumerate(zip(library.values(), library.structures)):
        solutions = []
        lattice_recip = structure.lattice.reciprocal()
        phase_indices = phase['indices']
        phase_measurements = phase['measurements']

        if peaks.shape[0] < 2:  # pragma: no cover
            continue

        # Choose up to n_peaks_to_index unindexed peaks to be paired in all
        # combinations.
        # TODO: Matching can be done iteratively where successfully indexed
        #       peaks are removed after each iteration. This can possibly
        #       handle overlapping patterns.
        # unindexed_peak_ids = range(min(peaks.shape[0], n_peaks_to_index))
        # TODO: Better choice of peaks (longest, highest SNR?)
        # TODO: Inline after choosing the best, and possibly require external sorting (if using sorted)?
        unindexed_peak_ids = _choose_peak_ids(peaks, n_peaks_to_index)

        # Find possible solutions for each pair of peaks.
        for vector_pair_index, peak_pair_indices in enumerate(list(combinations(unindexed_peak_ids, 2))):
            # Consider a pair of experimental scattering vectors.
            q1, q2 = peaks[peak_pair_indices, :]
            q1_len, q2_len = np.linalg.norm(q1), np.linalg.norm(q2)

            # Ensure q1 is longer than q2 for consistent order.
            if q1_len < q2_len:
                q1, q2 = q2, q1
                q1_len, q2_len = q2_len, q1_len

            # Calculate the angle between experimental scattering vectors.
            angle = get_angle_cartesian(q1, q2)

            # Get library indices for hkls matching peaks within tolerances.
            # TODO: phase are object arrays. Test performance of direct float arrays
            tolerance_mask = np.abs(phase_measurements[:, 0] - q1_len) < mag_tol
            tolerance_mask[tolerance_mask] &= np.abs(phase_measurements[tolerance_mask, 1] - q2_len) < mag_tol
            tolerance_mask[tolerance_mask] &= np.abs(phase_measurements[tolerance_mask, 2] - angle) < angle_tol

            # Iterate over matched library vectors determining the error in the
            # associated indexation.
            if np.count_nonzero(tolerance_mask) == 0:
                continue

            # Reference vectors are cartesian coordinates of hkls
            reference_vectors = lattice_recip.cartesian(phase_indices[tolerance_mask])

            # Rotation from experimental to reference frame
            rotations = get_rotation_matrix_between_vectors(q1, q2, reference_vectors[:, 0], reference_vectors[:, 1])

            # Index the peaks by rotating them to the reference coordinate
            # system. Use rotation directly since it is multiplied from the
            # right. Einsum gives list of peaks.dot(rotation).
            hklss = lattice_recip.fractional(np.einsum('ijk,lk->ilj', rotations, peaks))

            # Evaluate error of peak hkl indexation
            rhklss = np.rint(hklss)
            ehklss = np.abs(hklss - rhklss)
            valid_peak_mask = np.max(ehklss, axis=-1) < index_error_tol
            valid_peak_counts = np.count_nonzero(valid_peak_mask, axis=-1)
            error_means = ehklss.mean(axis=(1, 2))

            num_peaks = len(peaks)
            match_rates = (valid_peak_counts * (1 / num_peaks)) if num_peaks else 0

            possible_solution_mask = match_rates > 0
            solutions += [OrientationResult(phase_index=phase_index,
                                            rotation_matrix=R,
                                            match_rate=match_rate,
                                            error_hkls=ehkls,
                                            total_error=error_mean,
                                            scale=1.0,
                                            center_x=0.0,
                                            center_y=0.0)
                          for R, match_rate, ehkls, error_mean in zip(
                rotations[possible_solution_mask],
                match_rates[possible_solution_mask],
                ehklss[possible_solution_mask],
                error_means[possible_solution_mask])]

            res_rhkls += rhklss[possible_solution_mask].tolist()

        n_solutions = min(n_best, len(solutions))

        i = phase_index * n_best  # starting index in unfolded array

        if n_solutions > 0:
            top_n = sorted(solutions, key=attrgetter('match_rate'), reverse=True)[:n_solutions]

            # Put the top n ranked solutions in the output array
            top_matches[i:i + n_solutions] = top_n

        if n_solutions < n_best:
            # Fill with dummy values
            top_matches[i + n_solutions:i + n_best] = [OrientationResult(
                phase_index=0,
                rotation_matrix=np.identity(3),
                match_rate=0.0,
                error_hkls=np.array([]),
                total_error=1.0,
                scale=1.0,
                center_x=0.0,
                center_y=0.0,
            ) for x in range(n_best - n_solutions)]

    # Because of a bug in numpy (https://github.com/numpy/numpy/issues/7453),
    # triggered by the way HyperSpy reads results (np.asarray(res), which fails
    # when the two tuple values have the same first dimension), we cannot
    # return a tuple directly, but instead have to format the result as an
    # array ourselves.
    res = np.empty(2, dtype=np.object)
    res[0] = top_matches
    res[1] = np.asarray(res_rhkls)
    return res


def crystal_from_template_matching(z_matches):
    """Takes template matching results for a single navigation position and
    returns the best matching phase and orientation with correlation and
    reliability to define a crystallographic map.

    Parameters
    ----------
    z_matches : numpy.array
        Template matching results in an array of shape (m,3) sorted by
        correlation (descending) within each phase, with entries
        [phase, [z, x, z], correlation]

    Returns
    -------
    results_array : numpy.array
        Crystallographic mapping results in an array of shape (3) with entries
        [phase, np.array((z, x, z)), dict(metrics)]

    """
    # Create empty array for results.
    results_array = np.empty(3, dtype='object')
    # Consider single phase and multi-phase matching cases separately
    if np.unique(z_matches[:, 0]).shape[0] == 1:
        # get best matching phase (there is only one here)
        results_array[0] = z_matches[0, 0]
        # get best matching orientation Euler angles
        results_array[1] = z_matches[0, 1]
        # get template matching metrics
        metrics = dict()
        metrics['correlation'] = z_matches[0, 2]
        metrics['orientation_reliability'] = 100 * (1 - z_matches[1, 2] / z_matches[0, 2]) if z_matches[0, 2] > 0 else 100
        results_array[2] = metrics
    else:
        # get best matching result
        index_best_match = np.argmax(z_matches[:, 2])
        # get best matching phase
        results_array[0] = z_matches[index_best_match, 0]
        # get best matching orientation Euler angles.
        results_array[1] = z_matches[index_best_match, 1]
        # get second highest correlation orientation for orientation_reliability
        z = z_matches[z_matches[:, 0] == results_array[0]]
        second_orientation = np.partition(z[:, 2], -2)[-2]
        # get second highest correlation phase for phase_reliability
        z = z_matches[z_matches[:, 0] != results_array[0]]
        second_phase = np.max(z[:, 2])
        # get template matching metrics
        metrics = dict()
        metrics['correlation'] = z_matches[index_best_match, 2]
        metrics['orientation_reliability'] = 100 * (1 - second_orientation / z_matches[index_best_match, 2])
        metrics['phase_reliability'] = 100 * (1 - second_phase / z_matches[index_best_match, 2])
        results_array[2] = metrics

    return results_array


def crystal_from_vector_matching(z_matches):
    """Takes vector matching results for a single navigation position and
    returns the best matching phase and orientation with correlation and
    reliability to define a crystallographic map.

    Parameters
    ----------
    z_matches : numpy.array
        Template matching results in an array of shape (m,5) sorted by
        total_error (ascending) within each phase, with entries
        [phase, R, match_rate, ehkls, total_error]

    Returns
    -------
    results_array : numpy.array
        Crystallographic mapping results in an array of shape (3) with entries
        [phase, np.array((z, x, z)), dict(metrics)]
    """
    if z_matches.shape == (1,):  # pragma: no cover
        z_matches = z_matches[0]

    # Create empty array for results.
    results_array = np.empty(3, dtype='object')

    # get best matching phase
    best_match = get_nth_best_solution(z_matches, key="total_error", descending=False)
    results_array[0] = best_match.phase_index

    # get best matching orientation Euler angles
    results_array[1] = np.rad2deg(mat2euler(best_match.rotation_matrix, 'rzxz'))

    # get vector matching metrics
    metrics = dict()
    metrics['match_rate'] = best_match.match_rate
    metrics['ehkls'] = best_match.error_hkls
    metrics['total_error'] = best_match.total_error

    # get second highest correlation phase for phase_reliability (if present)
    other_phase_matches = [match for match in z_matches if match.phase_index != best_match.phase_index]

    if other_phase_matches:
        second_best_phase = sorted(other_phase_matches, key=attrgetter('total_error'), reverse=False)[0]

        metrics['phase_reliability'] = 100 * (1 - best_match.total_error / second_best_phase.total_error)

        # get second best matching orientation for orientation_reliability
        same_phase_matches = [match for match in z_matches if match.phase_index == best_match.phase_index]
        second_match = sorted(same_phase_matches, key=attrgetter('total_error'), reverse=False)[1]
    else:
        # get second best matching orientation for orientation_reliability
        second_match = get_nth_best_solution(z_matches, rank=1, key="total_error", descending=False)

    metrics['orientation_reliability'] = 100 * (1 - best_match.total_error / (second_match.total_error or 1.0))

    results_array[2] = metrics

    return results_array


def peaks_from_best_template(single_match_result, library, rank=0):
    """ Takes a TemplateMatchingResults object and return the associated peaks,
    to be used in combination with map().

    Parameters
    ----------
    single_match_result : ndarray
        An entry in a TemplateMatchingResults.
    library : DiffractionLibrary
        Diffraction library containing the phases and rotations.
    rank : int
        Get peaks from nth best orientation (default: 0, best vector match)

    Returns
    -------
    peaks : array
        Coordinates of peaks in the matching results object in calibrated units.
    """
    best_fit = get_nth_best_solution(single_match_result, rank=rank)

    phase_names = list(library.keys())
    phase_index = int(best_fit[0])
    phase = phase_names[phase_index]
    simulation = library.get_library_entry(
        phase=phase,
        angle=tuple(best_fit[1]))['Sim']

    peaks = simulation.coordinates[:, :2]  # cut z
    return peaks


def peaks_from_best_vector_match(single_match_result, library, rank=0):
    """Takes a VectorMatchingResults object and return the associated peaks,
    to be used in combination with map().

    Parameters
    ----------
    single_match_result : ndarray
        An entry in a VectorMatchingResults
    library : DiffractionLibrary
        Diffraction library containing the phases and rotations
    rank : int
        Get peaks from nth best orientation (default: 0, best vector match)

    Returns
    -------
    peaks : ndarray
        Coordinates of peaks in the matching results object in calibrated units.
    """
    best_fit = get_nth_best_solution(single_match_result, rank=rank)
    phase_index = best_fit.phase_index

    rotation_orientation = mat2euler(best_fit.rotation_matrix)
    # Don't change the original
    structure = library.structures[phase_index]
<<<<<<< HEAD
    sim = calculate_ed_data(structure,
=======
    sim = library.diffraction_generator.calculate_ed_data(structure,
>>>>>>> 6ff8c217
                            reciprocal_radius = library.reciprocal_radius,
                            rotation=rotation_orientation,
                            with_direct_beam=False)

    # Cut z
    return sim.coordinates[:, :2]<|MERGE_RESOLUTION|>--- conflicted
+++ resolved
@@ -597,11 +597,7 @@
     rotation_orientation = mat2euler(best_fit.rotation_matrix)
     # Don't change the original
     structure = library.structures[phase_index]
-<<<<<<< HEAD
-    sim = calculate_ed_data(structure,
-=======
     sim = library.diffraction_generator.calculate_ed_data(structure,
->>>>>>> 6ff8c217
                             reciprocal_radius = library.reciprocal_radius,
                             rotation=rotation_orientation,
                             with_direct_beam=False)
