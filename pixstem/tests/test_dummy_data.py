import pixstem.dummy_data as dd


class TestDummyDataModule:

    def test_simple_disk_shift(self):
        s = dd.get_disk_shift_simple_test_signal()
        assert hasattr(s, 'plot')
        assert not s._lazy

        s = dd.get_disk_shift_simple_test_signal(lazy=True)
        assert s._lazy

    def test_simple_holz_signal(self):
        s = dd.get_holz_simple_test_signal()
        assert hasattr(s, 'plot')
        assert not s._lazy

        s = dd.get_holz_simple_test_signal(lazy=True)
        assert s._lazy

    def test_single_ring_diffraction_signal(self):
        s = dd.get_single_ring_diffraction_signal()
        assert hasattr(s, 'plot')

    def test_get_simple_dpc_signal(self):
        s = dd.get_simple_dpc_signal()
        assert hasattr(s, 'plot')

    def test_get_holz_heterostructure_test_signal(self):
        s = dd.get_holz_heterostructure_test_signal()
        assert hasattr(s, 'plot')
        assert not s._lazy

        s = dd.get_holz_heterostructure_test_signal(lazy=True)
        assert s._lazy

    def test_get_stripe_pattern_dpc_signal(self):
        s = dd.get_stripe_pattern_dpc_signal()
        assert hasattr(s, 'plot')

    def test_get_square_dpc_signal(self):
        s = dd.get_square_dpc_signal()
        assert hasattr(s, 'plot')
        s_ramp = dd.get_square_dpc_signal(add_ramp=True)
        s_ramp.plot()

    def test_get_dead_pixel_signal(self):
        s = dd.get_dead_pixel_signal()
        assert hasattr(s, 'plot')
        assert (s.data == 0).any()

    def test_get_cbed_signal(self):
        s = dd.get_cbed_signal()
<<<<<<< HEAD
        s.plot()

    def test_get_fem_signal(self):
        s = dd.get_fem_signal()
        s.plot()

    def test_get_simple_fem_signal(self):
        s = dd.get_simple_fem_signal()
        s.plot()

    def test_get_generic_fem_signal(self):
        s = dd.get_generic_fem_signal(probe_x=2, probe_y=3, image_x=20,
                                      image_y=25)
        s.plot()
        assert s.axes_manager.shape == (2, 3, 20, 25)
=======
        assert hasattr(s, 'plot')

    def test_get_simple_ellipse_signal_peak_array(self):
        s, peak_array = dd.get_simple_ellipse_signal_peak_array()
        s.add_peak_array_as_markers(peak_array=peak_array)
        assert hasattr(s, 'plot')
        assert hasattr(s, 'axes_manager')
        assert s.data.shape[:2] == peak_array.shape[:2]
>>>>>>> 572483da
<|MERGE_RESOLUTION|>--- conflicted
+++ resolved
@@ -52,7 +52,6 @@
 
     def test_get_cbed_signal(self):
         s = dd.get_cbed_signal()
-<<<<<<< HEAD
         s.plot()
 
     def test_get_fem_signal(self):
@@ -68,7 +67,6 @@
                                       image_y=25)
         s.plot()
         assert s.axes_manager.shape == (2, 3, 20, 25)
-=======
         assert hasattr(s, 'plot')
 
     def test_get_simple_ellipse_signal_peak_array(self):
@@ -76,5 +74,4 @@
         s.add_peak_array_as_markers(peak_array=peak_array)
         assert hasattr(s, 'plot')
         assert hasattr(s, 'axes_manager')
-        assert s.data.shape[:2] == peak_array.shape[:2]
->>>>>>> 572483da
+        assert s.data.shape[:2] == peak_array.shape[:2]